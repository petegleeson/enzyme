# Change Log

<<<<<<< HEAD
## 2.6.0 (November 9, 2016)

### New Stuff

- ensure ShallowWrapper render output can't get stale ([#490](https://github.com/airbnb/enzyme/pull/490))
=======
## 2.5.2 (November 9, 2016)
>>>>>>> ea162be7

### Fixes

- Use shim to detect constructor function name ([#659](https://github.com/airbnb/enzyme/pull/659))
- `mount`/`shallow`: fix ID selectors ([#670](https://github.com/airbnb/enzyme/pull/670))

<<<<<<< HEAD

=======
>>>>>>> ea162be7
## 2.5.1 (October 17, 2016)

### Patches

- continue to support one-argument `single` ([#632](https://github.com/airbnb/enzyme/pull/632))


## 2.5.0 (October 17, 2016)

### Minor Changes

- pass callback on setState and setProps ([#617](https://github.com/airbnb/enzyme/pull/617))

- Make ReactWrapper and ShallowWrapper iterable ([#594](https://github.com/airbnb/enzyme/pull/594))

- add `.dive()` method to `shallow` ([#618](https://github.com/airbnb/enzyme/pull/618))


### Patches

- Warn if selector contains a pseudo-class ([#591](https://github.com/airbnb/enzyme/pull/591))

- change isCompoundSelector to not match prop selector ([#595](https://github.com/airbnb/enzyme/pull/595))

- fixed hasClassName in case className is not a string and has toString method ([#518](https://github.com/airbnb/enzyme/pull/518))

- Throw if some() is called on a root wrapper ([#523](https://github.com/airbnb/enzyme/pull/523))

- Fix valid + falsy propvalues ([#563](https://github.com/airbnb/enzyme/pull/563))


## 2.4.2 (November 9, 2016)

### Fixes

- Use shim to detect constructor function name ([#659](https://github.com/airbnb/enzyme/pull/659))
- `mount`/`shallow`: fix ID selectors ([#670](https://github.com/airbnb/enzyme/pull/670))


## 2.4.1 (July 8, 2016)

### Patches

- Fix backwards incompatible `shouldComponentUpdate` call ([#491](https://github.com/airbnb/enzyme/pull/491))


## 2.4.0 (July 7, 2016)

### Minor Changes

- Support all Component Lifecycle methods in ShallowRenderer (behind an experimental flag) ([#318](https://github.com/airbnb/enzyme/pull/318))

- Add an `isEmptyRender()` method to both `ShallowWrapper` and `ReactWrapper` ([#339](https://github.com/airbnb/enzyme/pull/339))

- Add support for batched updates with `ShallowRender.simulate` ([#342](https://github.com/airbnb/enzyme/pull/342))


### Patches

- Switch to using classList instead of className ([#448](https://github.com/airbnb/enzyme/pull/448))

- fixes mount().debug() output with mixed children ([#476](https://github.com/airbnb/enzyme/pull/476))

- Support additional characters in attribute selectors ([#412](https://github.com/airbnb/enzyme/pull/412))

- fix id selector not working when combined with a tag selector ([#387](https://github.com/airbnb/enzyme/pull/387))

- Support spaces in attribute selector values ([#427](https://github.com/airbnb/enzyme/pull/427))



## 2.3.0 (May 9, 2016)

### Minor Changes

- add `.tap()` method to `ShallowWrapper` and `ReactWrapper` ([#299](https://github.com/airbnb/enzyme/pull/299))

- add `.key()` method to `ShallowWrapper` and `ReactWrapper` ([#327](https://github.com/airbnb/enzyme/pull/327))

- add support for descendent selectors, `>`, `~` and `+` ([#217](https://github.com/airbnb/enzyme/pull/217))

- new `containsMatchingElement`, `containsAllMatchingElements`, and `containsAnyMatchingElements` APIs ([#362](https://github.com/airbnb/enzyme/pull/362))

- new `.name()` method ([#335](https://github.com/airbnb/enzyme/pull/335))


### Patches

- add `dblclick` to eventType map for simulate ([#317](https://github.com/airbnb/enzyme/pull/317))

- fix `pathToNode` bug with child-containing children ([#296](https://github.com/airbnb/enzyme/pull/296))

- prioritize `displayName` over `name` for consistency in `.debug()` ([#332](https://github.com/airbnb/enzyme/pull/332))

- handle insignificant whitespace in className ([#348](https://github.com/airbnb/enzyme/pull/348))

- fix handling of SFC components and `.instance()` ([#359](https://github.com/airbnb/enzyme/pull/359))

- reduce false positives by using argument validation for `.contains` ([#259](https://github.com/airbnb/enzyme/pull/259)) 

- fix equality algorithm so that non-renderable nodes are equivalent ([#192](https://github.com/airbnb/enzyme/pull/192))

- add better error handling for `state`, `setState`, and `context` ([#373](https://github.com/airbnb/enzyme/pull/373))




## 2.2.0 (March 21, 2016)

### Minor Changes

- add `options` param to `ShallowWrapper::shallow` ([#275](https://github.com/airbnb/enzyme/pull/275))


### Patches

- make enzyme compatible with all React 15 RCs ([#272](https://github.com/airbnb/enzyme/pull/272))

- increase coverage for Stateless Functional Components ([#267](https://github.com/airbnb/enzyme/pull/267))

- improve context support for Stateless Functional Components ([#256](https://github.com/airbnb/enzyme/pull/256))

- fix tree traversal for Stateless Functional Components ([#257](https://github.com/airbnb/enzyme/pull/257))

- fix `.find` for nested Stateless Functional Components ([#274](https://github.com/airbnb/enzyme/pull/274))

- fix `.props()` and `.debug()` methods for Stateless Functional Components ([#255](https://github.com/airbnb/enzyme/pull/255))

- prevent falsy nodes from being counted as children ([#251](https://github.com/airbnb/enzyme/pull/251))


## 2.1.0 (March 10, 2016)

### Minor Changes

- add support for React 15.0.0-rc.1 ([#240](https://github.com/airbnb/enzyme/pull/240))

- add `.unmount()` method for ShallowWrapper ([#215](https://github.com/airbnb/enzyme/pull/215))

- add direct imports for `mount`, `shallow`, and `render` ([#198](https://github.com/airbnb/enzyme/pull/198))

- add a `.childAt(n)` shorthand method ([#187](https://github.com/airbnb/enzyme/pull/187))


### Patches

- fix bug in .contains() for matching sub-arrays ([#226](https://github.com/airbnb/enzyme/pull/226))

- fix bug in matching by type displayName ([#230](https://github.com/airbnb/enzyme/pull/230))

- add more useful warnings for missing implicit dependencies ([#228](https://github.com/airbnb/enzyme/pull/228))

- improve SFC support for `.type()` ([#196](https://github.com/airbnb/enzyme/pull/196))

- fix null handling for `.html()` and `.render()` ([#196](https://github.com/airbnb/enzyme/pull/196))

- moved from `underscore` to `lodash` ([#189](https://github.com/airbnb/enzyme/pull/189))


## 2.0.0 (February 10, 2016)

### Major Changes (breaking)

- removed `describeWithDOM` utility ([#159](https://github.com/airbnb/enzyme/pull/159))

- removed `useSinon`, `spyPrototype` and `spyLifecycle` utilities ([#159](https://github.com/airbnb/enzyme/pull/159))

- removed `sinon` dependency ([#159](https://github.com/airbnb/enzyme/pull/159))

- removed `jsdom` dependency ([#159](https://github.com/airbnb/enzyme/pull/159))


## 1.6.0 (February 10, 2016)

### Minor Changes

- add option for childContextTypes of `ReactWrapper` ([#171](https://github.com/airbnb/enzyme/pull/171))


### Patches

- Prevent null or false nodes from being passed into tree traversal ([#174](https://github.com/airbnb/enzyme/pull/174))

- setProps no longer swallows exceptions ([#170](https://github.com/airbnb/enzyme/pull/170))

- `.type()` and `.props()` should not fail on null now ([#162](https://github.com/airbnb/enzyme/pull/162))



## 1.5.0 (February 2, 2016)

### Minor Changes

- Add `attachTo` option to `mount` to mount to a specific element ([#160](https://github.com/airbnb/enzyme/pull/160))

- Add `.debug()` method to `ReactWrapper` ([#158](https://github.com/airbnb/enzyme/pull/158))

- Add `.mount()` and `.unmount()` APIs to `ReactWrapper` ([#155](https://github.com/airbnb/enzyme/pull/155))

- Add `.render()` method to `ReactWrapper` ([#156](https://github.com/airbnb/enzyme/pull/156))

- Allow `.contains()` to accept an array of nodes ([#154](https://github.com/airbnb/enzyme/pull/154))

- Add `.context()` method to `ReactWrapper` and `ShallowWrapper` ([#152](https://github.com/airbnb/enzyme/pull/152))

### Patches

- Fixed some behavior with `.contains()` matching on strings ([#148](https://github.com/airbnb/enzyme/pull/148))

- Fixed `.debug()`'s output for numeric children ([#149](https://github.com/airbnb/enzyme/pull/149))

- Documentation fixes

- Update versions of dependencies



## 1.4.1 (January 24, 2016)

### Patches

- Upgrade to babel 6 ([#81](https://github.com/airbnb/enzyme/pull/81))

- Fix event naming bug in ShallowWrapper ([#135](https://github.com/airbnb/enzyme/pull/135))

- Documentation fixes


## 1.4.0 (January 21, 2016)

### Minor Changes

- `describeWithDOM` enhancement ([#126](https://github.com/airbnb/enzyme/pull/126))

- add `.equals()` method to `ShallowWrapper` ([#124](https://github.com/airbnb/enzyme/pull/124))

- add object selector syntax ([#110](https://github.com/airbnb/enzyme/pull/110))

### Patches

- Fixed confusing behavior of prop selector syntax ([#130](https://github.com/airbnb/enzyme/pull/130))

- Documentation fixes



## 1.3.1 (January 15, 2016)

### Patches

- Fix setProps not passing old context ([#121](https://github.com/airbnb/enzyme/pull/121))

- Map lowercase mouse events in simulate ([#77](https://github.com/airbnb/enzyme/pull/77))



## 1.3.0 (January 13, 2016)

### Minor Changes

- Added `.html()` method to `ReactWrapper` ([#71](https://github.com/airbnb/enzyme/pull/71))

- Support property selector (i.e. `[prop="foo"]`) ([#70](https://github.com/airbnb/enzyme/pull/70))

- jsdom dependency now allows a range of supported versions ([#95](https://github.com/airbnb/enzyme/pull/95))

### Patches

- Normalized `setProps()` behavior between `mount`/`shallow` to merge props ([#103](https://github.com/airbnb/enzyme/pull/103))

- Exclude `_book` from published package ([#85](https://github.com/airbnb/enzyme/pull/85))

- Various documentation, tests, and style changes


## 1.2.0 (December 10, 2015)

### Minor Changes

- Support for context ([#62](https://github.com/airbnb/enzyme/pull/62))

### Patches

- `nodeHasId` fix for some 0.14 corner cases ([#65](https://github.com/airbnb/enzyme/pull/65))



## 1.1.0 (December 7, 2015)

### Minor Changes

- Support for Stateless Functional Components ([#53](https://github.com/airbnb/enzyme/pull/53))

### Patches

- Tweak `describeWithDOM` messaging ([#48](https://github.com/airbnb/enzyme/pull/48))
- Documentation Fixes




## 1.0.0 (December 3, 2015)

- Official Release!<|MERGE_RESOLUTION|>--- conflicted
+++ resolved
@@ -1,56 +1,18 @@
 # Change Log
 
-<<<<<<< HEAD
 ## 2.6.0 (November 9, 2016)
 
 ### New Stuff
 
 - ensure ShallowWrapper render output can't get stale ([#490](https://github.com/airbnb/enzyme/pull/490))
-=======
-## 2.5.2 (November 9, 2016)
->>>>>>> ea162be7
 
 ### Fixes
 
 - Use shim to detect constructor function name ([#659](https://github.com/airbnb/enzyme/pull/659))
 - `mount`/`shallow`: fix ID selectors ([#670](https://github.com/airbnb/enzyme/pull/670))
 
-<<<<<<< HEAD
-
-=======
->>>>>>> ea162be7
-## 2.5.1 (October 17, 2016)
-
-### Patches
-
-- continue to support one-argument `single` ([#632](https://github.com/airbnb/enzyme/pull/632))
-
-
-## 2.5.0 (October 17, 2016)
-
-### Minor Changes
-
-- pass callback on setState and setProps ([#617](https://github.com/airbnb/enzyme/pull/617))
-
-- Make ReactWrapper and ShallowWrapper iterable ([#594](https://github.com/airbnb/enzyme/pull/594))
-
-- add `.dive()` method to `shallow` ([#618](https://github.com/airbnb/enzyme/pull/618))
-
-
-### Patches
-
-- Warn if selector contains a pseudo-class ([#591](https://github.com/airbnb/enzyme/pull/591))
-
-- change isCompoundSelector to not match prop selector ([#595](https://github.com/airbnb/enzyme/pull/595))
-
-- fixed hasClassName in case className is not a string and has toString method ([#518](https://github.com/airbnb/enzyme/pull/518))
-
-- Throw if some() is called on a root wrapper ([#523](https://github.com/airbnb/enzyme/pull/523))
-
-- Fix valid + falsy propvalues ([#563](https://github.com/airbnb/enzyme/pull/563))
-
-
-## 2.4.2 (November 9, 2016)
+
+## 2.5.2 (November 9, 2016)
 
 ### Fixes
 
@@ -58,6 +20,45 @@
 - `mount`/`shallow`: fix ID selectors ([#670](https://github.com/airbnb/enzyme/pull/670))
 
 
+## 2.5.1 (October 17, 2016)
+
+### Patches
+
+- continue to support one-argument `single` ([#632](https://github.com/airbnb/enzyme/pull/632))
+
+
+## 2.5.0 (October 17, 2016)
+
+### Minor Changes
+
+- pass callback on setState and setProps ([#617](https://github.com/airbnb/enzyme/pull/617))
+
+- Make ReactWrapper and ShallowWrapper iterable ([#594](https://github.com/airbnb/enzyme/pull/594))
+
+- add `.dive()` method to `shallow` ([#618](https://github.com/airbnb/enzyme/pull/618))
+
+
+### Patches
+
+- Warn if selector contains a pseudo-class ([#591](https://github.com/airbnb/enzyme/pull/591))
+
+- change isCompoundSelector to not match prop selector ([#595](https://github.com/airbnb/enzyme/pull/595))
+
+- fixed hasClassName in case className is not a string and has toString method ([#518](https://github.com/airbnb/enzyme/pull/518))
+
+- Throw if some() is called on a root wrapper ([#523](https://github.com/airbnb/enzyme/pull/523))
+
+- Fix valid + falsy propvalues ([#563](https://github.com/airbnb/enzyme/pull/563))
+
+
+## 2.4.2 (November 9, 2016)
+
+### Fixes
+
+- Use shim to detect constructor function name ([#659](https://github.com/airbnb/enzyme/pull/659))
+- `mount`/`shallow`: fix ID selectors ([#670](https://github.com/airbnb/enzyme/pull/670))
+
+
 ## 2.4.1 (July 8, 2016)
 
 ### Patches
