# Change Log

<<<<<<< HEAD
## 2.6.0 (November 9, 2016)

### New Stuff

- ensure ShallowWrapper render output can't get stale ([#490](https://github.com/airbnb/enzyme/pull/490))
=======
## 2.4.2 (November 9, 2016)
>>>>>>> e04fcc22

### Fixes

- Use shim to detect constructor function name ([#659](https://github.com/airbnb/enzyme/pull/659))
- `mount`/`shallow`: fix ID selectors ([#670](https://github.com/airbnb/enzyme/pull/670))

<<<<<<< HEAD
## 2.5.1 (October 17, 2016)

### Patches

- continue to support one-argument `single` ([#632](https://github.com/airbnb/enzyme/pull/632))


## 2.5.0 (October 17, 2016)

### Minor Changes

- pass callback on setState and setProps ([#617](https://github.com/airbnb/enzyme/pull/617))

- Make ReactWrapper and ShallowWrapper iterable ([#594](https://github.com/airbnb/enzyme/pull/594))

- add `.dive()` method to `shallow` ([#618](https://github.com/airbnb/enzyme/pull/618))


### Patches

- Warn if selector contains a pseudo-class ([#591](https://github.com/airbnb/enzyme/pull/591))

- change isCompoundSelector to not match prop selector ([#595](https://github.com/airbnb/enzyme/pull/595))

- fixed hasClassName in case className is not a string and has toString method ([#518](https://github.com/airbnb/enzyme/pull/518))

- Throw if some() is called on a root wrapper ([#523](https://github.com/airbnb/enzyme/pull/523))

- Fix valid + falsy propvalues ([#563](https://github.com/airbnb/enzyme/pull/563))


=======
>>>>>>> e04fcc22
## 2.4.1 (July 8, 2016)

### Patches

- Fix backwards incompatible `shouldComponentUpdate` call ([#491](https://github.com/airbnb/enzyme/pull/491))


## 2.4.0 (July 7, 2016)

### Minor Changes

- Support all Component Lifecycle methods in ShallowRenderer (behind an experimental flag) ([#318](https://github.com/airbnb/enzyme/pull/318))

- Add an `isEmptyRender()` method to both `ShallowWrapper` and `ReactWrapper` ([#339](https://github.com/airbnb/enzyme/pull/339))

- Add support for batched updates with `ShallowRender.simulate` ([#342](https://github.com/airbnb/enzyme/pull/342))


### Patches

- Switch to using classList instead of className ([#448](https://github.com/airbnb/enzyme/pull/448))

- fixes mount().debug() output with mixed children ([#476](https://github.com/airbnb/enzyme/pull/476))

- Support additional characters in attribute selectors ([#412](https://github.com/airbnb/enzyme/pull/412))

- fix id selector not working when combined with a tag selector ([#387](https://github.com/airbnb/enzyme/pull/387))

- Support spaces in attribute selector values ([#427](https://github.com/airbnb/enzyme/pull/427))



## 2.3.0 (May 9, 2016)

### Minor Changes

- add `.tap()` method to `ShallowWrapper` and `ReactWrapper` ([#299](https://github.com/airbnb/enzyme/pull/299))

- add `.key()` method to `ShallowWrapper` and `ReactWrapper` ([#327](https://github.com/airbnb/enzyme/pull/327))

- add support for descendent selectors, `>`, `~` and `+` ([#217](https://github.com/airbnb/enzyme/pull/217))

- new `containsMatchingElement`, `containsAllMatchingElements`, and `containsAnyMatchingElements` APIs ([#362](https://github.com/airbnb/enzyme/pull/362))

- new `.name()` method ([#335](https://github.com/airbnb/enzyme/pull/335))


### Patches

- add `dblclick` to eventType map for simulate ([#317](https://github.com/airbnb/enzyme/pull/317))

- fix `pathToNode` bug with child-containing children ([#296](https://github.com/airbnb/enzyme/pull/296))

- prioritize `displayName` over `name` for consistency in `.debug()` ([#332](https://github.com/airbnb/enzyme/pull/332))

- handle insignificant whitespace in className ([#348](https://github.com/airbnb/enzyme/pull/348))

- fix handling of SFC components and `.instance()` ([#359](https://github.com/airbnb/enzyme/pull/359))

- reduce false positives by using argument validation for `.contains` ([#259](https://github.com/airbnb/enzyme/pull/259)) 

- fix equality algorithm so that non-renderable nodes are equivalent ([#192](https://github.com/airbnb/enzyme/pull/192))

- add better error handling for `state`, `setState`, and `context` ([#373](https://github.com/airbnb/enzyme/pull/373))




## 2.2.0 (March 21, 2016)

### Minor Changes

- add `options` param to `ShallowWrapper::shallow` ([#275](https://github.com/airbnb/enzyme/pull/275))


### Patches

- make enzyme compatible with all React 15 RCs ([#272](https://github.com/airbnb/enzyme/pull/272))

- increase coverage for Stateless Functional Components ([#267](https://github.com/airbnb/enzyme/pull/267))

- improve context support for Stateless Functional Components ([#256](https://github.com/airbnb/enzyme/pull/256))

- fix tree traversal for Stateless Functional Components ([#257](https://github.com/airbnb/enzyme/pull/257))

- fix `.find` for nested Stateless Functional Components ([#274](https://github.com/airbnb/enzyme/pull/274))

- fix `.props()` and `.debug()` methods for Stateless Functional Components ([#255](https://github.com/airbnb/enzyme/pull/255))

- prevent falsy nodes from being counted as children ([#251](https://github.com/airbnb/enzyme/pull/251))


## 2.1.0 (March 10, 2016)

### Minor Changes

- add support for React 15.0.0-rc.1 ([#240](https://github.com/airbnb/enzyme/pull/240))

- add `.unmount()` method for ShallowWrapper ([#215](https://github.com/airbnb/enzyme/pull/215))

- add direct imports for `mount`, `shallow`, and `render` ([#198](https://github.com/airbnb/enzyme/pull/198))

- add a `.childAt(n)` shorthand method ([#187](https://github.com/airbnb/enzyme/pull/187))


### Patches

- fix bug in .contains() for matching sub-arrays ([#226](https://github.com/airbnb/enzyme/pull/226))

- fix bug in matching by type displayName ([#230](https://github.com/airbnb/enzyme/pull/230))

- add more useful warnings for missing implicit dependencies ([#228](https://github.com/airbnb/enzyme/pull/228))

- improve SFC support for `.type()` ([#196](https://github.com/airbnb/enzyme/pull/196))

- fix null handling for `.html()` and `.render()` ([#196](https://github.com/airbnb/enzyme/pull/196))

- moved from `underscore` to `lodash` ([#189](https://github.com/airbnb/enzyme/pull/189))


## 2.0.0 (February 10, 2016)

### Major Changes (breaking)

- removed `describeWithDOM` utility ([#159](https://github.com/airbnb/enzyme/pull/159))

- removed `useSinon`, `spyPrototype` and `spyLifecycle` utilities ([#159](https://github.com/airbnb/enzyme/pull/159))

- removed `sinon` dependency ([#159](https://github.com/airbnb/enzyme/pull/159))

- removed `jsdom` dependency ([#159](https://github.com/airbnb/enzyme/pull/159))


## 1.6.0 (February 10, 2016)

### Minor Changes

- add option for childContextTypes of `ReactWrapper` ([#171](https://github.com/airbnb/enzyme/pull/171))


### Patches

- Prevent null or false nodes from being passed into tree traversal ([#174](https://github.com/airbnb/enzyme/pull/174))

- setProps no longer swallows exceptions ([#170](https://github.com/airbnb/enzyme/pull/170))

- `.type()` and `.props()` should not fail on null now ([#162](https://github.com/airbnb/enzyme/pull/162))



## 1.5.0 (February 2, 2016)

### Minor Changes

- Add `attachTo` option to `mount` to mount to a specific element ([#160](https://github.com/airbnb/enzyme/pull/160))

- Add `.debug()` method to `ReactWrapper` ([#158](https://github.com/airbnb/enzyme/pull/158))

- Add `.mount()` and `.unmount()` APIs to `ReactWrapper` ([#155](https://github.com/airbnb/enzyme/pull/155))

- Add `.render()` method to `ReactWrapper` ([#156](https://github.com/airbnb/enzyme/pull/156))

- Allow `.contains()` to accept an array of nodes ([#154](https://github.com/airbnb/enzyme/pull/154))

- Add `.context()` method to `ReactWrapper` and `ShallowWrapper` ([#152](https://github.com/airbnb/enzyme/pull/152))

### Patches

- Fixed some behavior with `.contains()` matching on strings ([#148](https://github.com/airbnb/enzyme/pull/148))

- Fixed `.debug()`'s output for numeric children ([#149](https://github.com/airbnb/enzyme/pull/149))

- Documentation fixes

- Update versions of dependencies



## 1.4.1 (January 24, 2016)

### Patches

- Upgrade to babel 6 ([#81](https://github.com/airbnb/enzyme/pull/81))

- Fix event naming bug in ShallowWrapper ([#135](https://github.com/airbnb/enzyme/pull/135))

- Documentation fixes


## 1.4.0 (January 21, 2016)

### Minor Changes

- `describeWithDOM` enhancement ([#126](https://github.com/airbnb/enzyme/pull/126))

- add `.equals()` method to `ShallowWrapper` ([#124](https://github.com/airbnb/enzyme/pull/124))

- add object selector syntax ([#110](https://github.com/airbnb/enzyme/pull/110))

### Patches

- Fixed confusing behavior of prop selector syntax ([#130](https://github.com/airbnb/enzyme/pull/130))

- Documentation fixes



## 1.3.1 (January 15, 2016)

### Patches

- Fix setProps not passing old context ([#121](https://github.com/airbnb/enzyme/pull/121))

- Map lowercase mouse events in simulate ([#77](https://github.com/airbnb/enzyme/pull/77))



## 1.3.0 (January 13, 2016)

### Minor Changes

- Added `.html()` method to `ReactWrapper` ([#71](https://github.com/airbnb/enzyme/pull/71))

- Support property selector (i.e. `[prop="foo"]`) ([#70](https://github.com/airbnb/enzyme/pull/70))

- jsdom dependency now allows a range of supported versions ([#95](https://github.com/airbnb/enzyme/pull/95))

### Patches

- Normalized `setProps()` behavior between `mount`/`shallow` to merge props ([#103](https://github.com/airbnb/enzyme/pull/103))

- Exclude `_book` from published package ([#85](https://github.com/airbnb/enzyme/pull/85))

- Various documentation, tests, and style changes


## 1.2.0 (December 10, 2015)

### Minor Changes

- Support for context ([#62](https://github.com/airbnb/enzyme/pull/62))

### Patches

- `nodeHasId` fix for some 0.14 corner cases ([#65](https://github.com/airbnb/enzyme/pull/65))



## 1.1.0 (December 7, 2015)

### Minor Changes

- Support for Stateless Functional Components ([#53](https://github.com/airbnb/enzyme/pull/53))

### Patches

- Tweak `describeWithDOM` messaging ([#48](https://github.com/airbnb/enzyme/pull/48))
- Documentation Fixes




## 1.0.0 (December 3, 2015)

- Official Release!<|MERGE_RESOLUTION|>--- conflicted
+++ resolved
@@ -1,21 +1,17 @@
 # Change Log
 
-<<<<<<< HEAD
 ## 2.6.0 (November 9, 2016)
 
 ### New Stuff
 
 - ensure ShallowWrapper render output can't get stale ([#490](https://github.com/airbnb/enzyme/pull/490))
-=======
-## 2.4.2 (November 9, 2016)
->>>>>>> e04fcc22
 
 ### Fixes
 
 - Use shim to detect constructor function name ([#659](https://github.com/airbnb/enzyme/pull/659))
 - `mount`/`shallow`: fix ID selectors ([#670](https://github.com/airbnb/enzyme/pull/670))
 
-<<<<<<< HEAD
+
 ## 2.5.1 (October 17, 2016)
 
 ### Patches
@@ -47,8 +43,14 @@
 - Fix valid + falsy propvalues ([#563](https://github.com/airbnb/enzyme/pull/563))
 
 
-=======
->>>>>>> e04fcc22
+## 2.4.2 (November 9, 2016)
+
+### Fixes
+
+- Use shim to detect constructor function name ([#659](https://github.com/airbnb/enzyme/pull/659))
+- `mount`/`shallow`: fix ID selectors ([#670](https://github.com/airbnb/enzyme/pull/670))
+
+
 ## 2.4.1 (July 8, 2016)
 
 ### Patches
