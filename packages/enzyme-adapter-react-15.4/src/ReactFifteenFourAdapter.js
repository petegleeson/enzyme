--- conflicted
+++ resolved
@@ -60,11 +60,7 @@
       nodeType: nodeType(inst),
       type: el.type,
       props: el.props,
-<<<<<<< HEAD
-      key: ensureKeyOrUndefined(el.key),
-=======
       key: el.key || undefined,
->>>>>>> 0974374a
       ref: el.ref,
       instance: inst._instance || inst._hostNode || null,
       rendered: childrenFromInst(inst, el).map(instanceToTree),
@@ -75,11 +71,7 @@
       nodeType: nodeType(inst),
       type: el.type,
       props: el.props,
-<<<<<<< HEAD
-      key: ensureKeyOrUndefined(el.key),
-=======
       key: el.key || undefined,
->>>>>>> 0974374a
       ref: el.ref,
       instance: inst._instance || inst._hostNode || null,
       rendered: childrenFromInst(inst, el).map(instanceToTree),
@@ -90,11 +82,7 @@
       nodeType: nodeType(inst),
       type: el.type,
       props: el.props,
-<<<<<<< HEAD
-      key: ensureKeyOrUndefined(el.key),
-=======
       key: el.key || undefined,
->>>>>>> 0974374a
       ref: el.ref,
       instance: inst._instance || inst._hostNode || null,
       rendered: instanceToTree(inst._renderedComponent),
@@ -104,11 +92,7 @@
     nodeType: nodeType(inst),
     type: el.type,
     props: el.props,
-<<<<<<< HEAD
-    key: ensureKeyOrUndefined(el.key),
-=======
     key: el.key || undefined,
->>>>>>> 0974374a
     ref: el.ref,
     instance: inst._instance || null,
     rendered: childrenFromInst(inst, el).map(instanceToTree),
@@ -193,11 +177,7 @@
           nodeType: compositeTypeToNodeType(renderer._instance._compositeType),
           type: cachedNode.type,
           props: cachedNode.props,
-<<<<<<< HEAD
-          key: ensureKeyOrUndefined(cachedNode.key),
-=======
           key: cachedNode.key || undefined,
->>>>>>> 0974374a
           ref: cachedNode.ref,
           instance: renderer._instance._instance,
           rendered: elementToTree(output),
