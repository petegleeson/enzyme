--- conflicted
+++ resolved
@@ -43,18 +43,10 @@
   },
   "devDependencies": {
     "create-react-class": "^15.6.2",
-<<<<<<< HEAD
-    "eslint": "^4.18.0",
-    "eslint-config-airbnb": "^16.1.0",
-    "eslint-plugin-import": "^2.8.0",
-    "eslint-plugin-jsx-a11y": "^6.0.3",
-    "eslint-plugin-react": "^7.6.1"
-=======
     "eslint": "^4.15.0",
     "eslint-config-airbnb": "^16.1.0",
     "eslint-plugin-import": "^2.8.0",
     "eslint-plugin-jsx-a11y": "^6.0.3",
     "eslint-plugin-react": "^7.5.1"
->>>>>>> 0974374a
   }
 }