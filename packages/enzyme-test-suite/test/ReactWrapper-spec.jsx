--- conflicted
+++ resolved
@@ -3146,11 +3146,7 @@
     it('should return the key of the node', () => {
       const wrapper = mount((
         <ul>
-<<<<<<< HEAD
-          {['foo', 'bar', ''].map(s => <li key={s}>{s}</li>)}
-=======
           {['foo', 'bar'].map(s => <li key={s}>{s}</li>)}
->>>>>>> 0974374a
         </ul>
       )).find('li');
       expect(wrapper.at(0).key()).to.equal('foo');
