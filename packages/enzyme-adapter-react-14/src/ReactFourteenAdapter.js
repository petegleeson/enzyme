import React from 'react';
import ReactDOM from 'react-dom';
// eslint-disable-next-line import/no-unresolved, import/extensions
import ReactDOMServer from 'react-dom/server';
// eslint-disable-next-line import/no-unresolved, import/extensions
import TestUtils from 'react-addons-test-utils';
import values from 'object.values';
import { EnzymeAdapter } from 'enzyme';
import {
  elementToTree,
  mapNativeEventNames,
  propFromEvent,
  withSetStateAllowed,
  assertDomAvailable,
  createRenderWrapper,
  createMountWrapper,
  propsWithKeysAndRef,
  ensureKeyOrUndefined,
} from 'enzyme-adapter-utils';

function typeToNodeType(type) {
  if (typeof type === 'function') {
    if (typeof type.prototype.render === 'function') {
      return 'class';
    }
    return 'function';
  }
  return 'host';
}

function instanceToTree(inst) {
  if (!inst || typeof inst !== 'object') {
    return inst;
  }
  const el = inst._currentElement;
  if (!el) {
    return null;
  }
  if (typeof el !== 'object') {
    return el;
  }
  if (inst._tag) {
    if (typeof el !== 'object') {
      return el;
    }
    const children = inst._renderedChildren || { '.0': el.props.children };
    return {
      nodeType: 'host',
      type: el.type,
      props: el.props,
<<<<<<< HEAD
      key: ensureKeyOrUndefined(el.key),
=======
      key: el.key || undefined,
>>>>>>> 0974374a
      ref: el.ref,
      instance: ReactDOM.findDOMNode(inst.getPublicInstance()) || null,
      rendered: values(children).map(instanceToTree),
    };
  }
  if (inst._renderedComponent) {
    return {
      nodeType: typeToNodeType(el.type),
      type: el.type,
      props: el.props,
<<<<<<< HEAD
      key: ensureKeyOrUndefined(el.key),
=======
      key: el.key || undefined,
>>>>>>> 0974374a
      ref: el.ref,
      instance: inst._instance || null,
      rendered: instanceToTree(inst._renderedComponent),
    };
  }
  throw new Error('Enzyme Internal Error: unknown instance encountered');
}

class ReactFifteenAdapter extends EnzymeAdapter {
  constructor() {
    super();
    this.options = {
      ...this.options,
      supportPrevContextArgumentOfComponentDidUpdate: true,
    };
  }
  createMountRenderer(options) {
    assertDomAvailable('mount');
    const domNode = options.attachTo || global.document.createElement('div');
    let instance = null;
    return {
      render(el, context, callback) {
        if (instance === null) {
          const ReactWrapperComponent = createMountWrapper(el, options);
          const wrappedEl = React.createElement(ReactWrapperComponent, {
            Component: el.type,
            props: el.props,
            context,
          });
          instance = ReactDOM.render(wrappedEl, domNode);
          if (typeof callback === 'function') {
            callback();
          }
        } else {
          instance.setChildProps(el.props, context, callback);
        }
      },
      unmount() {
        ReactDOM.unmountComponentAtNode(domNode);
        instance = null;
      },
      getNode() {
        return instance ? instanceToTree(instance._reactInternalInstance).rendered : null;
      },
      simulateEvent(node, event, mock) {
        const mappedEvent = mapNativeEventNames(event);
        const eventFn = TestUtils.Simulate[mappedEvent];
        if (!eventFn) {
          throw new TypeError(`ReactWrapper::simulate() event '${event}' does not exist`);
        }
        // eslint-disable-next-line react/no-find-dom-node
        eventFn(ReactDOM.findDOMNode(node.instance), mock);
      },
      batchedUpdates(fn) {
        return ReactDOM.unstable_batchedUpdates(fn);
      },
    };
  }

  createShallowRenderer(/* options */) {
    const renderer = TestUtils.createRenderer();
    let isDOM = false;
    let cachedNode = null;
    return {
      render(el, context) {
        cachedNode = el;
        /* eslint consistent-return: 0 */
        if (typeof el.type === 'string') {
          isDOM = true;
        } else {
          isDOM = false;
          return withSetStateAllowed(() => renderer.render(el, context));
        }
      },
      unmount() {
        renderer.unmount();
      },
      getNode() {
        if (isDOM) {
          return elementToTree(cachedNode);
        }
        const output = renderer.getRenderOutput();
        return {
          nodeType: typeToNodeType(cachedNode.type),
          type: cachedNode.type,
          props: cachedNode.props,
<<<<<<< HEAD
          key: ensureKeyOrUndefined(cachedNode.key),
=======
          key: cachedNode.key || undefined,
>>>>>>> 0974374a
          ref: cachedNode.ref,
          instance: renderer._instance._instance,
          rendered: elementToTree(output),
        };
      },
      simulateEvent(node, event, ...args) {
        const handler = node.props[propFromEvent(event)];
        if (handler) {
          withSetStateAllowed(() => {
            // TODO(lmr): create/use synthetic events
            // TODO(lmr): emulate React's event propagation
            ReactDOM.unstable_batchedUpdates(() => {
              handler(...args);
            });
          });
        }
      },
      batchedUpdates(fn) {
        return withSetStateAllowed(() => ReactDOM.unstable_batchedUpdates(fn));
      },
    };
  }

  createStringRenderer(options) {
    return {
      render(el, context) {
        if (options.context && (el.type.contextTypes || options.childContextTypes)) {
          const childContextTypes = {
            ...(el.type.contextTypes || {}),
            ...options.childContextTypes,
          };
          const ContextWrapper = createRenderWrapper(el, context, childContextTypes);
          return ReactDOMServer.renderToStaticMarkup(React.createElement(ContextWrapper));
        }
        return ReactDOMServer.renderToStaticMarkup(el);
      },
    };
  }

  // Provided a bag of options, return an `EnzymeRenderer`. Some options can be implementation
  // specific, like `attach` etc. for React, but not part of this interface explicitly.
  // eslint-disable-next-line class-methods-use-this, no-unused-vars
  createRenderer(options) {
    switch (options.mode) {
      case EnzymeAdapter.MODES.MOUNT: return this.createMountRenderer(options);
      case EnzymeAdapter.MODES.SHALLOW: return this.createShallowRenderer(options);
      case EnzymeAdapter.MODES.STRING: return this.createStringRenderer(options);
      default:
        throw new Error(`Enzyme Internal Error: Unrecognized mode: ${options.mode}`);
    }
  }

  // converts an RSTNode to the corresponding JSX Pragma Element. This will be needed
  // in order to implement the `Wrapper.mount()` and `Wrapper.shallow()` methods, but should
  // be pretty straightforward for people to implement.
  // eslint-disable-next-line class-methods-use-this, no-unused-vars
  nodeToElement(node) {
    if (!node || typeof node !== 'object') return null;
    return React.createElement(node.type, propsWithKeysAndRef(node));
  }

  elementToNode(element) {
    return elementToTree(element);
  }

  nodeToHostNode(node) {
    return ReactDOM.findDOMNode(node.instance);
  }

  isValidElement(element) {
    return React.isValidElement(element);
  }

  createElement(...args) {
    return React.createElement(...args);
  }
}

module.exports = ReactFifteenAdapter;<|MERGE_RESOLUTION|>--- conflicted
+++ resolved
@@ -48,11 +48,7 @@
       nodeType: 'host',
       type: el.type,
       props: el.props,
-<<<<<<< HEAD
-      key: ensureKeyOrUndefined(el.key),
-=======
       key: el.key || undefined,
->>>>>>> 0974374a
       ref: el.ref,
       instance: ReactDOM.findDOMNode(inst.getPublicInstance()) || null,
       rendered: values(children).map(instanceToTree),
@@ -63,11 +59,7 @@
       nodeType: typeToNodeType(el.type),
       type: el.type,
       props: el.props,
-<<<<<<< HEAD
-      key: ensureKeyOrUndefined(el.key),
-=======
       key: el.key || undefined,
->>>>>>> 0974374a
       ref: el.ref,
       instance: inst._instance || null,
       rendered: instanceToTree(inst._renderedComponent),
@@ -154,11 +146,7 @@
           nodeType: typeToNodeType(cachedNode.type),
           type: cachedNode.type,
           props: cachedNode.props,
-<<<<<<< HEAD
-          key: ensureKeyOrUndefined(cachedNode.key),
-=======
           key: cachedNode.key || undefined,
->>>>>>> 0974374a
           ref: cachedNode.ref,
           instance: renderer._instance._instance,
           rendered: elementToTree(output),
