<<<<<<< HEAD
import { flatten, isArrayLike, ensureKeyOrUndefined } from 'enzyme-adapter-utils';
=======
import { flatten, isArrayLike } from 'enzyme-adapter-utils';
>>>>>>> 0974374a

export function nodeTypeFromType(type) {
  if (typeof type === 'string') {
    return 'host';
  }
  if (
    type &&
    type.prototype &&
    (typeof type.prototype.render === 'function')
  ) {
    return 'class';
  }
  return 'function';
}

export default function elementToTree(el) {
  if (el === null || typeof el !== 'object' || !('type' in el)) {
    return el;
  }
  const {
    type,
    props,
    key,
    ref,
  } = el;
  const { children } = props;
  let rendered = null;
  if (isArrayLike(children)) {
    rendered = flatten([...children], true).map(elementToTree);
  } else if (typeof children !== 'undefined') {
    rendered = elementToTree(children);
  }
  return {
    nodeType: nodeTypeFromType(type),
    type,
    props,
<<<<<<< HEAD
    key: ensureKeyOrUndefined(key),
=======
    key: key || undefined,
>>>>>>> 0974374a
    ref,
    instance: null,
    rendered,
  };
}<|MERGE_RESOLUTION|>--- conflicted
+++ resolved
@@ -1,8 +1,4 @@
-<<<<<<< HEAD
-import { flatten, isArrayLike, ensureKeyOrUndefined } from 'enzyme-adapter-utils';
-=======
 import { flatten, isArrayLike } from 'enzyme-adapter-utils';
->>>>>>> 0974374a
 
 export function nodeTypeFromType(type) {
   if (typeof type === 'string') {
@@ -39,11 +35,7 @@
     nodeType: nodeTypeFromType(type),
     type,
     props,
-<<<<<<< HEAD
-    key: ensureKeyOrUndefined(key),
-=======
     key: key || undefined,
->>>>>>> 0974374a
     ref,
     instance: null,
     rendered,
