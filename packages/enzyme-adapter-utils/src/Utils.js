--- conflicted
+++ resolved
@@ -153,13 +153,6 @@
   return flatArrs;
 }
 
-<<<<<<< HEAD
-export function ensureKeyOrUndefined(key) {
-  return key || (key === '' ? '' : undefined);
-}
-
-=======
->>>>>>> 0974374a
 export function elementToTree(el) {
   if (el === null || typeof el !== 'object' || !('type' in el)) {
     return el;
@@ -181,11 +174,7 @@
     nodeType: nodeTypeFromType(type),
     type,
     props,
-<<<<<<< HEAD
-    key: ensureKeyOrUndefined(key),
-=======
     key: key || undefined,
->>>>>>> 0974374a
     ref,
     instance: null,
     rendered,
